--- conflicted
+++ resolved
@@ -9,13 +9,10 @@
 
 - Updated to parquet-format 2.9.0.
 - Added support for page data statistics.
-<<<<<<< HEAD
+- Improved test coverage.
+- Fixed issue with dictionary encoding where bit width was determined incorrectly.
 - Added support for writing per-page CRC32 checksums.
 - Added support for optional CRC32 checksum validation on read.
-=======
-- Improved test coverage.
-- Fixed issue with dictionary encoding where bit width was determined incorrectly.
->>>>>>> f23a2313
 
 ## [v0.9.0] - 2022-02-10
 
